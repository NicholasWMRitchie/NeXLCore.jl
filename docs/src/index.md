# NeXLCore

<<<<<<< HEAD
A Julia libraray providing fundamental algorithms and database for X-ray
microanalysis.
=======
The core algorithms used throughout the NeXL libraries for elemental and X-ray
related data and calculations.

For consistency, function arguments and outputs will be use the following
standard (unless otherwise mentioned.)

  * All lengths are in centimeters
  * All masses are in grams
  * All energies are in eV
  * All angles are in radians
  * Mixed units are in combinations of these units (MACs are in cm²/g etc.)

The special macro n"..." has been defined to make constructing objects representing
elements, shells, atomic shells, transitions and characteristic x-rays quick and
easy.

Examples:

    n"Fe" == element(26)
    n"L3" == shell("L3")
    n"Fe L3" == atomicshell(n"Fe",shell("L3"))
    n"L3-M5" == transition(shell("L3"),shell("M5"))
    n"Fe L3-M5" == CharXRay(26, transition(shell("L3"),shell("M5")))
>>>>>>> 89c7feaa

```@autodocs
Modules = [NeXLCore]
```<|MERGE_RESOLUTION|>--- conflicted
+++ resolved
@@ -1,9 +1,5 @@
 # NeXLCore
 
-<<<<<<< HEAD
-A Julia libraray providing fundamental algorithms and database for X-ray
-microanalysis.
-=======
 The core algorithms used throughout the NeXL libraries for elemental and X-ray
 related data and calculations.
 
@@ -27,7 +23,6 @@
     n"Fe L3" == atomicshell(n"Fe",shell("L3"))
     n"L3-M5" == transition(shell("L3"),shell("M5"))
     n"Fe L3-M5" == CharXRay(26, transition(shell("L3"),shell("M5")))
->>>>>>> 89c7feaa
 
 ```@autodocs
 Modules = [NeXLCore]
